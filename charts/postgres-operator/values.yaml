image:
  registry: registry.opensource.zalan.do
  repository: acid/postgres-operator
  tag: v1.1.0-48-g540d58d
  pullPolicy: "IfNotPresent"

# Optionally specify an array of imagePullSecrets.
# Secrets must be manually created in the namespace.
# ref: https://kubernetes.io/docs/concepts/containers/images/#specifying-imagepullsecrets-on-a-pod
# imagePullSecrets:
  # - name: myRegistryKeySecretName

podAnnotations: {}
podLabels: {}

<<<<<<< HEAD
configTarget: "ConfigMap"
=======
# config shared from ConfigMap and CRD
docker_image: registry.opensource.zalan.do/acid/spilo-11:1.5-p7
enable_shm_volume: true
repair_period: 5m
resync_period: 5m
spilo_privileged: false
workers: 4
>>>>>>> 3a914f9a

# general configuration parameters
configGeneral:
  # etcd connection string for Patroni. Empty uses K8s-native DCS.
  etcd_host: ""
  # Spilo docker image
  docker_image: registry.opensource.zalan.do/acid/spilo-11:1.5-p9
  # max number of instances in Postgres cluster. -1 = no limit
  min_instances: "-1"
  # min number of instances in Postgres cluster. -1 = no limit
  max_instances: "-1"
  # period between consecutive repair requests
  repair_period: 5m
  # period between consecutive sync requests
  resync_period: 30m
  # can prevent certain cases of memory overcommitment
  # set_memory_request_to_limit: "false"

  # map of sidecar names to docker images
  # sidecar_docker_images: ""

  # number of routines the operator spawns to process requests concurrently
  workers: "4"

# parameters describing Postgres users
configUsers:
  # postgres username used for replication between instances
  replication_username: standby
  # postgres superuser name to be created by initdb
  super_username: postgres

configKubernetes:
  # default DNS domain of K8s cluster where operator is running
  cluster_domain: cluster.local
  # additional labels assigned to the cluster objects
  cluster_labels: application:spilo
  # label assigned to Kubernetes objects created by the operator
  cluster_name_label: version
  # toggles pod anti affinity on the Postgres pods
  enable_pod_antiaffinity: "false"
  # toggles PDB to set to MinAvailabe 0 or 1
  enable_pod_disruption_budget: "true"
  # name of the secret containing infrastructure roles names and passwords
  # infrastructure_roles_secret_name: postgresql-infrastructure-roles

  # list of labels that can be inherited from the cluster manifest
  # inherited_labels: ""

  # timeout for successful migration of master pods from unschedulable node
  # master_pod_move_timeout: 20m

  # set of labels that a running and active node should possess to be considered ready
  # node_readiness_label: ""

  # name of the secret containing the OAuth2 token to pass to the teams API
  # oauth_token_secret_name: postgresql-operator

  # defines the template for PDB (Pod Disruption Budget) names
  pdb_name_format: "postgres-{cluster}-pdb"
  # override topology key for pod anti affinity
  pod_antiaffinity_topology_key: "kubernetes.io/hostname"
  # name of the ConfigMap with environment variables to populate on every pod
  # pod_environment_configmap: ""

  # specify the pod management policy of stateful sets of Postgres clusters
  pod_management_policy: "ordered_ready"
  # label assigned to the Postgres pods (and services/endpoints)
  pod_role_label: spilo-role
  # Postgres pods are terminated forcefully after this timeout
  pod_terminate_grace_period: 5m
  # template for database user secrets generated by the operator
  secret_name_template: '{username}.{cluster}.credentials'
  # group ID with write-access to volumes (reuired to run Spilo as non-root process)
  # spilo_fsgroup: "103"

  # whether the Spilo container should run in privileged mode
  spilo_privileged: "false"
  # operator watches for postgres objects in the given namespace
  watched_namespace: "*" # listen to all namespaces

# configure resource requests for the Postgres pods
configPostgresPodResources:
  # CPU limits for the postgres containers
  default_cpu_limit: "3"
  # cpu request value for the postgres containers
  default_cpu_request: 100m
  # memory limits for the postgres containers
  default_memory_limit: 1Gi
  # memory request value for the postgres containers
  default_memory_request: 100Mi

# timeouts related to some operator actions
configTimeouts:
  # timeout when waiting for the Postgres pods to be deleted
  pod_deletion_wait_timeout: 10m
  # timeout when waiting for pod role and cluster labels
  pod_label_wait_timeout: 10m
  # interval between consecutive attempts waiting for postgresql CRD to be created
  ready_wait_interval: 3s
  # timeout for the complete postgres CRD creation
  ready_wait_timeout: 30s
  # interval to wait between consecutive attempts to check for some K8s resources
  resource_check_interval: 3s
  # timeout when waiting for the presence of a certain K8s resource (e.g. Sts, PDB)
  resource_check_timeout: 10m

# configure behavior of load balancers
configLoadBalancer:
  # DNS zone for cluster DNS name when load balancer is configured for cluster
  db_hosted_zone: db.example.com
  # annotations to apply to service when load balancing is enabled
  # custom_service_annotations:
  #   "keyx:valuez,keya:valuea"

  # toggles service type load balancer pointing to the master pod of the cluster
  enable_master_load_balancer: "true"
  # toggles service type load balancer pointing to the replica pod of the cluster
  enable_replica_load_balancer: "false"
  # defines the DNS name string template for the master load balancer cluster
  master_dns_name_format: '{cluster}.{team}.staging.{hostedzone}'
  # defines the DNS name string template for the replica load balancer cluster
  replica_dns_name_format: '{cluster}-repl.{team}.staging.{hostedzone}'

# options to aid debugging of the operator itself
configDebug:
  # toggles verbose debug logs from the operator
  debug_logging: "true"
  # toggles operator functionality that require access to the postgres database
  enable_database_access: "true"

# parameters affecting logging and REST API listener
configLoggingRestApi:
  # REST API listener listens to this port
  api_port: "8080"
  # number of entries in the cluster history ring buffer
  cluster_history_entries: "1000"
  # number of lines in the ring buffer used to store cluster logs
  ring_log_lines: "100"

# configure interaction with non-Kubernetes objects from AWS or GCP
configAwsOrGcp:
  # Additional Secret (aws or gcp credentials) to mount in the pod
  # additional_secret_mount: "some-secret-name"

  # Path to mount the above Secret in the filesystem of the container(s)
  # additional_secret_mount_path: "/some/dir"

  # AWS region used to store ESB volumes
  aws_region: eu-central-1

  # AWS IAM role to supply in the iam.amazonaws.com/role annotation of Postgres pods
  # kube_iam_role: ""

  # S3 bucket to use for shipping postgres daily logs
  # log_s3_bucket: ""

  # S3 bucket to use for shipping WAL segments with WAL-E
  # wal_s3_bucket: ""

# configure K8s cron job managed by the operator
configLogicalBackup:
  # backup schedule in the cron format
  logical_backup_schedule: "30 00 * * *"
  # image for pods of the logical backup job (example runs pg_dumpall)
  logical_backup_docker_image: "registry.opensource.zalan.do/acid/logical-backup"
  # S3 bucket to store backup results
  logical_backup_s3_bucket: "my-bucket-url"

# automate creation of human users with teams API service
configTeamsApi:
  # team_admin_role will have the rights to grant roles coming from PG manifests
  # enable_admin_role_for_users: "true"

  # toggle to grant superuser to team members created from the Teams API
  # enable_team_superuser: "false"

  # toggles usage of the Teams API by the operator
  enable_teams_api: "false"
  # should contain a URL to use for authentication (username and token)
  # pam_configuration: https://info.example.com/oauth2/tokeninfo?access_token= uid realm=/employees

  # operator will add all team member roles to this group and add a pg_hba line
  # pam_role_name: zalandos

  # List of teams which members need the superuser role in each Postgres cluster
  # postgres_superuser_teams: "postgres_superusers"

  # List of roles that cannot be overwritten by an application, team or infrastructure role
  # protected_role_names: "admin"

  # role name to grant to team members created from the Teams API
  # team_admin_role: "admin"

  # postgres config parameters to apply to each team member role
  # team_api_role_configuration: "log_statement:all"

  # URL of the Teams API service
  # teams_api_url: http://fake-teams-api.default.svc.cluster.local

rbac:
  # Specifies whether RBAC resources should be created
  create: true

serviceAccount:
  # Specifies whether a ServiceAccount should be created
  create: true
  # The name of the ServiceAccount to use.
  # If not set and create is true, a name is generated using the fullname template
  # When relying solely on the OperatorConfiguration CRD, set this value to "operator"
  # Otherwise, the operator tries to use the "default" service account which is forbidden
  name: ""

priorityClassName: ""

resources: {}
  # limits:
  #   cpu: 100m
  #   memory: 300Mi
  # requests:
  #   cpu: 100m
  #   memory: 300Mi

# Affinity for pod assignment
# Ref: https://kubernetes.io/docs/concepts/configuration/assign-pod-node/#affinity-and-anti-affinity
affinity: {}

# Tolerations for pod assignment
# Ref: https://kubernetes.io/docs/concepts/configuration/taint-and-toleration/
tolerations: []

# Node labels for pod assignment
# Ref: https://kubernetes.io/docs/user-guide/node-selection/
nodeSelector: {}<|MERGE_RESOLUTION|>--- conflicted
+++ resolved
@@ -13,20 +13,12 @@
 podAnnotations: {}
 podLabels: {}
 
-<<<<<<< HEAD
 configTarget: "ConfigMap"
-=======
-# config shared from ConfigMap and CRD
-docker_image: registry.opensource.zalan.do/acid/spilo-11:1.5-p7
-enable_shm_volume: true
-repair_period: 5m
-resync_period: 5m
-spilo_privileged: false
-workers: 4
->>>>>>> 3a914f9a
 
 # general configuration parameters
 configGeneral:
+  # start any new database pod without limitations on shm memory
+  enable_shm_volume: "true"
   # etcd connection string for Patroni. Empty uses K8s-native DCS.
   etcd_host: ""
   # Spilo docker image
