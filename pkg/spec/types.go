package spec

import (
	"database/sql"
	"encoding/json"
	"fmt"
	"io/ioutil"
	"log"
	"os"
	"strings"
	"time"

	"github.com/sirupsen/logrus"
	"k8s.io/apimachinery/pkg/types"
	"k8s.io/client-go/rest"
)

// NamespacedName describes the namespace/name pairs used in Kubernetes names.
type NamespacedName types.NamespacedName

const fileWithNamespace = "/var/run/secrets/kubernetes.io/serviceaccount/namespace"

// RoleOrigin contains the code of the origin of a role
type RoleOrigin int

// The rolesOrigin constant values must be sorted by the role priority for
// resolveNameConflict(...) to work.
const (
	RoleOriginUnknown RoleOrigin = iota
	RoleOriginManifest
	RoleOriginInfrastructure
	RoleOriginTeamsAPI
	RoleOriginSystem
<<<<<<< HEAD
	RoleOriginBootstrap
=======
	RoleConnectionPool
>>>>>>> ba9cf686
)

type syncUserOperation int

// Possible values for the sync user operation (removal of users is not supported yet)
const (
	PGSyncUserAdd = iota
	PGsyncUserAlter
	PGSyncAlterSet // handle ALTER ROLE SET parameter = value
)

// PgUser contains information about a single user.
type PgUser struct {
	Origin     RoleOrigin        `yaml:"-"`
	Name       string            `yaml:"-"`
	Password   string            `yaml:"-"`
	Flags      []string          `yaml:"user_flags"`
	MemberOf   []string          `yaml:"inrole"`
	Parameters map[string]string `yaml:"db_parameters"`
	AdminRole  string            `yaml:"admin_role"`
}

// PgUserMap maps user names to the definitions.
type PgUserMap map[string]PgUser

// PgSyncUserRequest has information about a single request to sync a user.
type PgSyncUserRequest struct {
	Kind syncUserOperation
	User PgUser
}

// UserSyncer defines an interface for the implementations to sync users from the manifest to the DB.
type UserSyncer interface {
	ProduceSyncRequests(dbUsers PgUserMap, newUsers PgUserMap) (req []PgSyncUserRequest)
	ExecuteSyncRequests(req []PgSyncUserRequest, db *sql.DB) error
}

// LogEntry describes log entry in the RingLogger
type LogEntry struct {
	Time        time.Time
	Level       logrus.Level
	ClusterName *NamespacedName `json:",omitempty"`
	Worker      *uint32         `json:",omitempty"`
	Message     string
}

// Diff describes diff
type Diff struct {
	EventTime   time.Time
	ProcessTime time.Time
	Diff        []string
}

// ControllerStatus describes status of the controller
type ControllerStatus struct {
	LastSyncTime    int64
	Clusters        int
	WorkerQueueSize map[int]int
}

// QueueDump describes cache.FIFO queue
type QueueDump struct {
	Keys []string
	List []interface{}
}

// ControllerConfig describes configuration of the controller
type ControllerConfig struct {
	RestConfig          *rest.Config `json:"-"`
	InfrastructureRoles map[string]PgUser

	NoDatabaseAccess     bool
	NoTeamsAPI           bool
	CRDReadyWaitInterval time.Duration
	CRDReadyWaitTimeout  time.Duration
	ConfigMapName        NamespacedName
	Namespace            string
}

// cached value for the GetOperatorNamespace
var operatorNamespace string

func (n NamespacedName) String() string {
	return types.NamespacedName(n).String()
}

// MarshalJSON defines marshaling rule for the namespaced name type.
func (n NamespacedName) MarshalJSON() ([]byte, error) {
	return []byte("\"" + n.String() + "\""), nil
}

// Decode converts a (possibly unqualified) string into the namespaced name object.
func (n *NamespacedName) Decode(value string) error {
	return n.DecodeWorker(value, GetOperatorNamespace())
}

// UnmarshalJSON converts a byte slice to NamespacedName
func (n *NamespacedName) UnmarshalJSON(data []byte) error {
	result := NamespacedName{}
	var tmp string
	if err := json.Unmarshal(data, &tmp); err != nil {
		return err
	}
	if err := result.Decode(tmp); err != nil {
		return err
	}
	*n = result
	return nil
}

// DecodeWorker separates the decode logic to (unit) test
// from obtaining the operator namespace that depends on k8s mounting files at runtime
func (n *NamespacedName) DecodeWorker(value, operatorNamespace string) error {
	var (
		name types.NamespacedName
	)

	result := strings.SplitN(value, string(types.Separator), 2)
	if len(result) < 2 {
		name.Name = result[0]
	} else {
		name.Name = strings.TrimLeft(result[1], string(types.Separator))
		name.Namespace = result[0]
	}
	if name.Name == "" {
		return fmt.Errorf("incorrect namespaced name: %v", value)
	}
	if name.Namespace == "" {
		name.Namespace = operatorNamespace
	}

	*n = NamespacedName(name)

	return nil
}

func (r RoleOrigin) String() string {
	switch r {
	case RoleOriginUnknown:
		return "unknown"
	case RoleOriginManifest:
		return "manifest role"
	case RoleOriginInfrastructure:
		return "infrastructure role"
	case RoleOriginTeamsAPI:
		return "teams API role"
	case RoleOriginSystem:
		return "system role"
<<<<<<< HEAD
	case RoleOriginBootstrap:
		return "bootstrapped role"
=======
	case RoleConnectionPool:
		return "connection pool role"
>>>>>>> ba9cf686
	default:
		panic(fmt.Sprintf("bogus role origin value %d", r))
	}
}

// GetOperatorNamespace assumes serviceaccount secret is mounted by kubernetes
// Placing this func here instead of pgk/util avoids circular import
func GetOperatorNamespace() string {
	if operatorNamespace == "" {
		if namespaceFromEnvironment := os.Getenv("OPERATOR_NAMESPACE"); namespaceFromEnvironment != "" {
			return namespaceFromEnvironment
		}
		operatorNamespaceBytes, err := ioutil.ReadFile(fileWithNamespace)
		if err != nil {
			log.Fatalf("Unable to detect operator namespace from within its pod due to: %v", err)
		}
		operatorNamespace = string(operatorNamespaceBytes)
	}
	return operatorNamespace
}<|MERGE_RESOLUTION|>--- conflicted
+++ resolved
@@ -31,11 +31,8 @@
 	RoleOriginInfrastructure
 	RoleOriginTeamsAPI
 	RoleOriginSystem
-<<<<<<< HEAD
 	RoleOriginBootstrap
-=======
 	RoleConnectionPool
->>>>>>> ba9cf686
 )
 
 type syncUserOperation int
@@ -184,13 +181,10 @@
 		return "teams API role"
 	case RoleOriginSystem:
 		return "system role"
-<<<<<<< HEAD
 	case RoleOriginBootstrap:
 		return "bootstrapped role"
-=======
 	case RoleConnectionPool:
 		return "connection pool role"
->>>>>>> ba9cf686
 	default:
 		panic(fmt.Sprintf("bogus role origin value %d", r))
 	}
