--- conflicted
+++ resolved
@@ -6,11 +6,7 @@
 	"strings"
 	"time"
 
-<<<<<<< HEAD
-	meta_v1 "k8s.io/apimachinery/pkg/apis/meta/v1"
-=======
 	metav1 "k8s.io/apimachinery/pkg/apis/meta/v1"
->>>>>>> 1f8b37f3
 	"k8s.io/apimachinery/pkg/labels"
 	"k8s.io/client-go/pkg/api/v1"
 	"k8s.io/client-go/pkg/apis/apps/v1beta1"
@@ -128,11 +124,7 @@
 	// Temporary getting postgresql-operator secret from the NamespaceDefault
 	credentialsSecret, err := c.KubeClient.
 		Secrets(c.OpConfig.OAuthTokenSecretName.Namespace).
-<<<<<<< HEAD
-		Get(c.OpConfig.OAuthTokenSecretName.Name, meta_v1.GetOptions{})
-=======
 		Get(c.OpConfig.OAuthTokenSecretName.Name, metav1.GetOptions{})
->>>>>>> 1f8b37f3
 
 	if err != nil {
 		c.logger.Debugf("Oauth token secret name: %q", c.OpConfig.OAuthTokenSecretName)
@@ -202,11 +194,7 @@
 func (c *Cluster) waitStatefulsetReady() error {
 	return retryutil.Retry(c.OpConfig.ResourceCheckInterval, c.OpConfig.ResourceCheckTimeout,
 		func() (bool, error) {
-<<<<<<< HEAD
-			listOptions := meta_v1.ListOptions{
-=======
 			listOptions := metav1.ListOptions{
->>>>>>> 1f8b37f3
 				LabelSelector: c.labelsSet().String(),
 			}
 			ss, err := c.KubeClient.StatefulSets(c.Namespace).List(listOptions)
@@ -226,26 +214,15 @@
 	ls := c.labelsSet()
 	namespace := c.Namespace
 
-<<<<<<< HEAD
-	listOptions := meta_v1.ListOptions{
-		LabelSelector: ls.String(),
-	}
-	masterListOption := meta_v1.ListOptions{
-=======
 	listOptions := metav1.ListOptions{
 		LabelSelector: ls.String(),
 	}
 	masterListOption := metav1.ListOptions{
->>>>>>> 1f8b37f3
 		LabelSelector: labels.Merge(ls, labels.Set{
 			c.OpConfig.PodRoleLabel: constants.PodRoleMaster,
 		}).String(),
 	}
-<<<<<<< HEAD
-	replicaListOption := meta_v1.ListOptions{
-=======
 	replicaListOption := metav1.ListOptions{
->>>>>>> 1f8b37f3
 		LabelSelector: labels.Merge(ls, labels.Set{
 			c.OpConfig.PodRoleLabel: constants.PodRoleReplica,
 		}).String(),
