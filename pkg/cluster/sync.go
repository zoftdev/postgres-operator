--- conflicted
+++ resolved
@@ -110,7 +110,6 @@
 		}
 	}
 
-<<<<<<< HEAD
 	// remove unused PVCs in case deleting them during scale down failed; see Update()
 	// the last pvc stays until the cluster is explicitly deleted as opposed to being scaled down to 0 pods
 	if c.OpConfig.ShouldDeleteUnusedPVC && c.getNumberOfInstances(&c.Spec) > 0 {
@@ -128,11 +127,10 @@
 				// next Sync() or Update() will retry
 			}
 		}
-=======
+
 	// sync connection pool
 	if err = c.syncConnectionPool(&oldSpec, newSpec, c.installLookupFunction); err != nil {
 		return fmt.Errorf("could not sync connection pool: %v", err)
->>>>>>> ba9cf686
 	}
 
 	return err
