package cluster

import (
	"bytes"
	"database/sql"
	"fmt"
	"net"
	"strings"
	"text/template"
	"time"

	"github.com/lib/pq"

	"github.com/zalando/postgres-operator/pkg/spec"
	"github.com/zalando/postgres-operator/pkg/util/constants"
	"github.com/zalando/postgres-operator/pkg/util/retryutil"
)

const (
	getUserSQL = `SELECT a.rolname, COALESCE(a.rolpassword, ''), a.rolsuper, a.rolinherit,
	        a.rolcreaterole, a.rolcreatedb, a.rolcanlogin, s.setconfig,
	        ARRAY(SELECT b.rolname
	              FROM pg_catalog.pg_auth_members m
	              JOIN pg_catalog.pg_authid b ON (m.roleid = b.oid)
	             WHERE m.member = a.oid) as memberof
	 FROM pg_catalog.pg_authid a LEFT JOIN pg_db_role_setting s ON (a.oid = s.setrole AND s.setdatabase = 0::oid)
	 WHERE a.rolname = ANY($1)
	 ORDER BY 1;`

<<<<<<< HEAD
	getDatabasesSQL = `SELECT datname, pg_get_userbyid(datdba) AS owner FROM pg_database;`
	getSchemasSQL   = `SELECT n.nspname AS dbschema FROM pg_catalog.pg_namespace n
			WHERE n.nspname !~ '^pg_' AND n.nspname <> 'information_schema' ORDER BY 1`
	getExtensionsSQL = `SELECT e.extname, n.nspname FROM pg_catalog.pg_extension e
	        LEFT JOIN pg_catalog.pg_namespace n ON n.oid = e.extnamespace ORDER BY 1;`

	createDatabaseSQL       = `CREATE DATABASE "%s" OWNER "%s";`
	createDatabaseSchemaSQL = `SET ROLE TO "%s"; CREATE SCHEMA "%s" AUTHORIZATION "%s"`
	alterDatabaseOwnerSQL   = `ALTER DATABASE "%s" OWNER TO "%s";`
	createExtensionSQL      = `CREATE EXTENSION IF NOT EXISTS "%s" SCHEMA "%s"`
	alterExtensionSQL       = `ALTER EXTENSION "%s" SET SCHEMA "%s"`

	globalDefaultPrivilegesSQL = `SET ROLE TO "%s";
			ALTER DEFAULT PRIVILEGES GRANT USAGE ON SCHEMAS TO "%s","%s";
			ALTER DEFAULT PRIVILEGES GRANT SELECT ON TABLES TO "%s";
			ALTER DEFAULT PRIVILEGES GRANT SELECT ON SEQUENCES TO "%s";
			ALTER DEFAULT PRIVILEGES GRANT INSERT, UPDATE, DELETE ON TABLES TO "%s";
			ALTER DEFAULT PRIVILEGES GRANT USAGE, UPDATE ON SEQUENCES TO "%s";
			ALTER DEFAULT PRIVILEGES GRANT EXECUTE ON FUNCTIONS TO "%s","%s";
			ALTER DEFAULT PRIVILEGES GRANT USAGE ON TYPES TO "%s","%s";`
	schemaDefaultPrivilegesSQL = `SET ROLE TO "%s";
			GRANT USAGE ON SCHEMA "%s" TO "%s","%s";
			ALTER DEFAULT PRIVILEGES IN SCHEMA "%s" GRANT SELECT ON TABLES TO "%s";
			ALTER DEFAULT PRIVILEGES IN SCHEMA "%s" GRANT SELECT ON SEQUENCES TO "%s";
			ALTER DEFAULT PRIVILEGES IN SCHEMA "%s" GRANT INSERT, UPDATE, DELETE ON TABLES TO "%s";
			ALTER DEFAULT PRIVILEGES IN SCHEMA "%s" GRANT USAGE, UPDATE ON SEQUENCES TO "%s";
			ALTER DEFAULT PRIVILEGES IN SCHEMA "%s" GRANT EXECUTE ON FUNCTIONS TO "%s","%s";
			ALTER DEFAULT PRIVILEGES IN SCHEMA "%s" GRANT USAGE ON TYPES TO "%s","%s";`
=======
	getDatabasesSQL       = `SELECT datname, pg_get_userbyid(datdba) AS owner FROM pg_database;`
	createDatabaseSQL     = `CREATE DATABASE "%s" OWNER "%s";`
	alterDatabaseOwnerSQL = `ALTER DATABASE "%s" OWNER TO "%s";`
	connectionPoolLookup  = `
		CREATE SCHEMA IF NOT EXISTS {{.pool_schema}};

		CREATE OR REPLACE FUNCTION {{.pool_schema}}.user_lookup(
			in i_username text, out uname text, out phash text)
		RETURNS record AS $$
		BEGIN
			SELECT usename, passwd FROM pg_catalog.pg_shadow
			WHERE usename = i_username INTO uname, phash;
			RETURN;
		END;
		$$ LANGUAGE plpgsql SECURITY DEFINER;

		REVOKE ALL ON FUNCTION {{.pool_schema}}.user_lookup(text)
			FROM public, {{.pool_user}};
		GRANT EXECUTE ON FUNCTION {{.pool_schema}}.user_lookup(text)
			TO {{.pool_user}};
		GRANT USAGE ON SCHEMA {{.pool_schema}} TO {{.pool_user}};
	`
>>>>>>> ba9cf686
)

func (c *Cluster) pgConnectionString(dbname string) string {
	password := c.systemUsers[constants.SuperuserKeyName].Password

<<<<<<< HEAD
=======
	if dbname == "" {
		dbname = "postgres"
	}

>>>>>>> ba9cf686
	return fmt.Sprintf("host='%s' dbname='%s' sslmode=require user='%s' password='%s' connect_timeout='%d'",
		fmt.Sprintf("%s.%s.svc.%s", c.Name, c.Namespace, c.OpConfig.ClusterDomain),
		dbname,
		c.systemUsers[constants.SuperuserKeyName].Name,
		strings.Replace(password, "$", "\\$", -1),
		constants.PostgresConnectTimeout/time.Second)
}

func (c *Cluster) databaseAccessDisabled() bool {
	if !c.OpConfig.EnableDBAccess {
		c.logger.Debugf("database access is disabled")
	}

	return !c.OpConfig.EnableDBAccess
}

<<<<<<< HEAD
func (c *Cluster) initDbConn(dbname string) error {
=======
func (c *Cluster) initDbConn() error {
	return c.initDbConnWithName("")
}

func (c *Cluster) initDbConnWithName(dbname string) error {
>>>>>>> ba9cf686
	c.setProcessName("initializing db connection")
	if c.pgDb != nil {
		return nil
	}

	var conn *sql.DB
	connstring := c.pgConnectionString(dbname)

	finalerr := retryutil.Retry(constants.PostgresConnectTimeout, constants.PostgresConnectRetryTimeout,
		func() (bool, error) {
			var err error
			conn, err = sql.Open("postgres", connstring)
			if err == nil {
				err = conn.Ping()
			}

			if err == nil {
				return true, nil
			}

			if _, ok := err.(*net.OpError); ok {
				c.logger.Errorf("could not connect to PostgreSQL database: %v", err)
				return false, nil
			}

			if err2 := conn.Close(); err2 != nil {
				c.logger.Errorf("error when closing PostgreSQL connection after another error: %v", err)
				return false, err2
			}

			return false, err
		})

	if finalerr != nil {
		return fmt.Errorf("could not init db connection: %v", finalerr)
	}
	// Limit ourselves to a single connection and allow no idle connections.
	conn.SetMaxOpenConns(1)
	conn.SetMaxIdleConns(-1)

	c.pgDb = conn

	return nil
}

func (c *Cluster) connectionIsClosed() bool {
	return c.pgDb == nil
}

func (c *Cluster) closeDbConn() (err error) {
	c.setProcessName("closing db connection")
	if c.pgDb != nil {
		c.logger.Debug("closing database connection")
		if err = c.pgDb.Close(); err != nil {
			c.logger.Errorf("could not close database connection: %v", err)
		} else {
			c.pgDb = nil
		}
		return nil
	}
	c.logger.Warning("attempted to close an empty db connection object")
	return nil
}

func (c *Cluster) readPgUsersFromDatabase(userNames []string) (users spec.PgUserMap, err error) {
	c.setProcessName("reading users from the db")
	var rows *sql.Rows
	users = make(spec.PgUserMap)
	if rows, err = c.pgDb.Query(getUserSQL, pq.Array(userNames)); err != nil {
		return nil, fmt.Errorf("error when querying users: %v", err)
	}
	defer func() {
		if err2 := rows.Close(); err2 != nil {
			err = fmt.Errorf("error when closing query cursor: %v", err2)
		}
	}()

	for rows.Next() {
		var (
			rolname, rolpassword                                          string
			rolsuper, rolinherit, rolcreaterole, rolcreatedb, rolcanlogin bool
			roloptions, memberof                                          []string
		)
		err := rows.Scan(&rolname, &rolpassword, &rolsuper, &rolinherit,
			&rolcreaterole, &rolcreatedb, &rolcanlogin, pq.Array(&roloptions), pq.Array(&memberof))
		if err != nil {
			return nil, fmt.Errorf("error when processing user rows: %v", err)
		}
		flags := makeUserFlags(rolsuper, rolinherit, rolcreaterole, rolcreatedb, rolcanlogin)
		// XXX: the code assumes the password we get from pg_authid is always MD5
		parameters := make(map[string]string)
		for _, option := range roloptions {
			fields := strings.Split(option, "=")
			if len(fields) != 2 {
				c.logger.Warningf("skipping malformed option: %q", option)
				continue
			}
			parameters[fields[0]] = fields[1]
		}

		users[rolname] = spec.PgUser{Name: rolname, Password: rolpassword, Flags: flags, MemberOf: memberof, Parameters: parameters}
	}

	return users, nil
}

// getDatabases returns the map of current databases with owners
// The caller is responsible for opening and closing the database connection
func (c *Cluster) getDatabases() (dbs map[string]string, err error) {
	var (
		rows *sql.Rows
	)

	if rows, err = c.pgDb.Query(getDatabasesSQL); err != nil {
		return nil, fmt.Errorf("could not query database: %v", err)
	}

	defer func() {
		if err2 := rows.Close(); err2 != nil {
			if err != nil {
				err = fmt.Errorf("error when closing query cursor: %v, previous error: %v", err2, err)
			} else {
				err = fmt.Errorf("error when closing query cursor: %v", err2)
			}
		}
	}()

	dbs = make(map[string]string)

	for rows.Next() {
		var datname, owner string

		if err = rows.Scan(&datname, &owner); err != nil {
			return nil, fmt.Errorf("error when processing row: %v", err)
		}
		dbs[datname] = owner
	}

	return dbs, err
}

// executeCreateDatabase creates new database with the given owner.
// The caller is responsible for opening and closing the database connection.
func (c *Cluster) executeCreateDatabase(datname, owner string) error {
	return c.execCreateOrAlterDatabase(datname, owner, createDatabaseSQL,
		"creating database", "create database")
}

// executeAlterDatabaseOwner changes the owner of the given database.
// The caller is responsible for opening and closing the database connection.
func (c *Cluster) executeAlterDatabaseOwner(datname string, owner string) error {
	return c.execCreateOrAlterDatabase(datname, owner, alterDatabaseOwnerSQL,
		"changing owner for database", "alter database owner")
}

func (c *Cluster) execCreateOrAlterDatabase(datname, owner, statement, doing, operation string) error {
	if !c.databaseNameOwnerValid(datname, owner) {
		return nil
	}
	c.logger.Infof("%s %q owner %q", doing, datname, owner)
	if _, err := c.pgDb.Exec(fmt.Sprintf(statement, datname, owner)); err != nil {
		return fmt.Errorf("could not execute %s: %v", operation, err)
	}
	return nil
}

func (c *Cluster) databaseNameOwnerValid(datname, owner string) bool {
	if _, ok := c.pgUsers[owner]; !ok {
		c.logger.Infof("skipping creation of the %q database, user %q does not exist", datname, owner)
		return false
	}

	if !databaseNameRegexp.MatchString(datname) {
		c.logger.Infof("database %q has invalid name", datname)
		return false
	}
	return true
}

// getSchemas returns the list of current database schemas
// The caller is responsible for opening and closing the database connection
func (c *Cluster) getSchemas() (schemas []string, err error) {
	var (
		rows      *sql.Rows
		dbschemas []string
	)

	if rows, err = c.pgDb.Query(getSchemasSQL); err != nil {
		return nil, fmt.Errorf("could not query database schemas: %v", err)
	}

	defer func() {
		if err2 := rows.Close(); err2 != nil {
			if err != nil {
				err = fmt.Errorf("error when closing query cursor: %v, previous error: %v", err2, err)
			} else {
				err = fmt.Errorf("error when closing query cursor: %v", err2)
			}
		}
	}()

	for rows.Next() {
		var dbschema string

		if err = rows.Scan(&dbschema); err != nil {
			return nil, fmt.Errorf("error when processing row: %v", err)
		}
		dbschemas = append(dbschemas, dbschema)
	}

	return dbschemas, err
}

// executeCreateDatabaseSchema creates new database schema with the given owner.
// The caller is responsible for opening and closing the database connection.
func (c *Cluster) executeCreateDatabaseSchema(datname, schemaName, dbOwner string, schemaOwner string) error {
	return c.execCreateDatabaseSchema(datname, schemaName, dbOwner, schemaOwner, createDatabaseSchemaSQL,
		"creating database schema", "create database schema")
}

func (c *Cluster) execCreateDatabaseSchema(datname, schemaName, dbOwner, schemaOwner, statement, doing, operation string) error {
	if !c.databaseSchemaNameValid(schemaName) {
		return nil
	}
	c.logger.Infof("%s %q owner %q", doing, schemaName, schemaOwner)
	if _, err := c.pgDb.Exec(fmt.Sprintf(statement, dbOwner, schemaName, schemaOwner)); err != nil {
		return fmt.Errorf("could not execute %s: %v", operation, err)
	}

	// set default privileges for schema
	c.execAlterSchemaDefaultPrivileges(schemaName, schemaOwner, datname)
	if schemaOwner != dbOwner {
		c.execAlterSchemaDefaultPrivileges(schemaName, dbOwner, datname+"_"+schemaName)
		c.execAlterSchemaDefaultPrivileges(schemaName, schemaOwner, datname+"_"+schemaName)
	}

	return nil
}

func (c *Cluster) databaseSchemaNameValid(schemaName string) bool {
	if !databaseNameRegexp.MatchString(schemaName) {
		c.logger.Infof("database schema %q has invalid name", schemaName)
		return false
	}
	return true
}

func (c *Cluster) execAlterSchemaDefaultPrivileges(schemaName, owner, rolePrefix string) error {
	if _, err := c.pgDb.Exec(fmt.Sprintf(schemaDefaultPrivilegesSQL, owner,
		schemaName, rolePrefix+constants.ReaderRoleNameSuffix, rolePrefix+constants.WriterRoleNameSuffix, // schema
		schemaName, rolePrefix+constants.ReaderRoleNameSuffix, // tables
		schemaName, rolePrefix+constants.ReaderRoleNameSuffix, // sequences
		schemaName, rolePrefix+constants.WriterRoleNameSuffix, // tables
		schemaName, rolePrefix+constants.WriterRoleNameSuffix, // sequences
		schemaName, rolePrefix+constants.ReaderRoleNameSuffix, rolePrefix+constants.WriterRoleNameSuffix, // types
		schemaName, rolePrefix+constants.ReaderRoleNameSuffix, rolePrefix+constants.WriterRoleNameSuffix)); err != nil { // functions
		return fmt.Errorf("could not alter default privileges for database schema %s: %v", schemaName, err)
	}

	return nil
}

func (c *Cluster) execAlterGlobalDefaultPrivileges(owner, rolePrefix string) error {
	if _, err := c.pgDb.Exec(fmt.Sprintf(globalDefaultPrivilegesSQL, owner,
		rolePrefix+constants.WriterRoleNameSuffix, rolePrefix+constants.ReaderRoleNameSuffix, // schemas
		rolePrefix+constants.ReaderRoleNameSuffix,                                            // tables
		rolePrefix+constants.ReaderRoleNameSuffix,                                            // sequences
		rolePrefix+constants.WriterRoleNameSuffix,                                            // tables
		rolePrefix+constants.WriterRoleNameSuffix,                                            // sequences
		rolePrefix+constants.ReaderRoleNameSuffix, rolePrefix+constants.WriterRoleNameSuffix, // types
		rolePrefix+constants.ReaderRoleNameSuffix, rolePrefix+constants.WriterRoleNameSuffix)); err != nil { // functions
		return fmt.Errorf("could not alter default privileges for database %s: %v", rolePrefix, err)
	}

	return nil
}

func makeUserFlags(rolsuper, rolinherit, rolcreaterole, rolcreatedb, rolcanlogin bool) (result []string) {
	if rolsuper {
		result = append(result, constants.RoleFlagSuperuser)
	}
	if rolinherit {
		result = append(result, constants.RoleFlagInherit)
	}
	if rolcreaterole {
		result = append(result, constants.RoleFlagCreateRole)
	}
	if rolcreatedb {
		result = append(result, constants.RoleFlagCreateDB)
	}
	if rolcanlogin {
		result = append(result, constants.RoleFlagLogin)
	}

	return result
}

<<<<<<< HEAD
// getExtension returns the list of current database extensions
// The caller is responsible for opening and closing the database connection
func (c *Cluster) getExtensions() (dbExtensions map[string]string, err error) {
	var (
		rows *sql.Rows
	)

	if rows, err = c.pgDb.Query(getExtensionsSQL); err != nil {
		return nil, fmt.Errorf("could not query database extensions: %v", err)
	}

	defer func() {
		if err2 := rows.Close(); err2 != nil {
			if err != nil {
				err = fmt.Errorf("error when closing query cursor: %v, previous error: %v", err2, err)
			} else {
				err = fmt.Errorf("error when closing query cursor: %v", err2)
			}
		}
	}()

	dbExtensions = make(map[string]string)

	for rows.Next() {
		var extension, schema string

		if err = rows.Scan(&extension, &schema); err != nil {
			return nil, fmt.Errorf("error when processing row: %v", err)
		}
		dbExtensions[extension] = schema
	}

	return dbExtensions, err
}

// executeCreateExtension creates new extension in the given schema.
// The caller is responsible for opening and closing the database connection.
func (c *Cluster) executeCreateExtension(extName, schemaName string) error {
	return c.execCreateOrAlterExtension(extName, schemaName, createExtensionSQL,
		"creating extension", "create extension")
}

// executeAlterExtension changes the schema of the given extension.
// The caller is responsible for opening and closing the database connection.
func (c *Cluster) executeAlterExtension(extName, schemaName string) error {
	return c.execCreateOrAlterExtension(extName, schemaName, alterExtensionSQL,
		"changing schema for extension", "alter extension schema")
}

func (c *Cluster) execCreateOrAlterExtension(extName, schemaName, statement, doing, operation string) error {

	c.logger.Infof("%s %q schema %q", doing, extName, schemaName)
	if _, err := c.pgDb.Exec(fmt.Sprintf(statement, extName, schemaName)); err != nil {
		return fmt.Errorf("could not execute %s: %v", operation, err)
	}

=======
// Creates a connection pool credentials lookup function in every database to
// perform remote authentification.
func (c *Cluster) installLookupFunction(poolSchema, poolUser string) error {
	var stmtBytes bytes.Buffer
	c.logger.Info("Installing lookup function")

	if err := c.initDbConn(); err != nil {
		return fmt.Errorf("could not init database connection")
	}
	defer func() {
		if c.connectionIsClosed() {
			return
		}

		if err := c.closeDbConn(); err != nil {
			c.logger.Errorf("could not close database connection: %v", err)
		}
	}()

	currentDatabases, err := c.getDatabases()
	if err != nil {
		msg := "could not get databases to install pool lookup function: %v"
		return fmt.Errorf(msg, err)
	}

	templater := template.Must(template.New("sql").Parse(connectionPoolLookup))

	for dbname, _ := range currentDatabases {
		if dbname == "template0" || dbname == "template1" {
			continue
		}

		if err := c.initDbConnWithName(dbname); err != nil {
			return fmt.Errorf("could not init database connection to %s", dbname)
		}

		c.logger.Infof("Install pool lookup function into %s", dbname)

		params := TemplateParams{
			"pool_schema": poolSchema,
			"pool_user":   poolUser,
		}

		if err := templater.Execute(&stmtBytes, params); err != nil {
			c.logger.Errorf("could not prepare sql statement %+v: %v",
				params, err)
			// process other databases
			continue
		}

		// golang sql will do retries couple of times if pq driver reports
		// connections issues (driver.ErrBadConn), but since our query is
		// idempotent, we can retry in a view of other errors (e.g. due to
		// failover a db is temporary in a read-only mode or so) to make sure
		// it was applied.
		execErr := retryutil.Retry(
			constants.PostgresConnectTimeout,
			constants.PostgresConnectRetryTimeout,
			func() (bool, error) {
				if _, err := c.pgDb.Exec(stmtBytes.String()); err != nil {
					msg := fmt.Errorf("could not execute sql statement %s: %v",
						stmtBytes.String(), err)
					return false, msg
				}

				return true, nil
			})

		if execErr != nil {
			c.logger.Errorf("could not execute after retries %s: %v",
				stmtBytes.String(), err)
			// process other databases
			continue
		}

		c.logger.Infof("Pool lookup function installed into %s", dbname)
		if err := c.closeDbConn(); err != nil {
			c.logger.Errorf("could not close database connection: %v", err)
		}
	}

	c.ConnectionPool.LookupFunction = true
>>>>>>> ba9cf686
	return nil
}<|MERGE_RESOLUTION|>--- conflicted
+++ resolved
@@ -27,7 +27,6 @@
 	 WHERE a.rolname = ANY($1)
 	 ORDER BY 1;`
 
-<<<<<<< HEAD
 	getDatabasesSQL = `SELECT datname, pg_get_userbyid(datdba) AS owner FROM pg_database;`
 	getSchemasSQL   = `SELECT n.nspname AS dbschema FROM pg_catalog.pg_namespace n
 			WHERE n.nspname !~ '^pg_' AND n.nspname <> 'information_schema' ORDER BY 1`
@@ -35,7 +34,7 @@
 	        LEFT JOIN pg_catalog.pg_namespace n ON n.oid = e.extnamespace ORDER BY 1;`
 
 	createDatabaseSQL       = `CREATE DATABASE "%s" OWNER "%s";`
-	createDatabaseSchemaSQL = `SET ROLE TO "%s"; CREATE SCHEMA "%s" AUTHORIZATION "%s"`
+	createDatabaseSchemaSQL = `SET ROLE TO "%s"; CREATE SCHEMA IS NOT EXISTS "%s" AUTHORIZATION "%s"`
 	alterDatabaseOwnerSQL   = `ALTER DATABASE "%s" OWNER TO "%s";`
 	createExtensionSQL      = `CREATE EXTENSION IF NOT EXISTS "%s" SCHEMA "%s"`
 	alterExtensionSQL       = `ALTER EXTENSION "%s" SET SCHEMA "%s"`
@@ -56,11 +55,8 @@
 			ALTER DEFAULT PRIVILEGES IN SCHEMA "%s" GRANT USAGE, UPDATE ON SEQUENCES TO "%s";
 			ALTER DEFAULT PRIVILEGES IN SCHEMA "%s" GRANT EXECUTE ON FUNCTIONS TO "%s","%s";
 			ALTER DEFAULT PRIVILEGES IN SCHEMA "%s" GRANT USAGE ON TYPES TO "%s","%s";`
-=======
-	getDatabasesSQL       = `SELECT datname, pg_get_userbyid(datdba) AS owner FROM pg_database;`
-	createDatabaseSQL     = `CREATE DATABASE "%s" OWNER "%s";`
-	alterDatabaseOwnerSQL = `ALTER DATABASE "%s" OWNER TO "%s";`
-	connectionPoolLookup  = `
+
+	connectionPoolLookup = `
 		CREATE SCHEMA IF NOT EXISTS {{.pool_schema}};
 
 		CREATE OR REPLACE FUNCTION {{.pool_schema}}.user_lookup(
@@ -77,21 +73,16 @@
 			FROM public, {{.pool_user}};
 		GRANT EXECUTE ON FUNCTION {{.pool_schema}}.user_lookup(text)
 			TO {{.pool_user}};
-		GRANT USAGE ON SCHEMA {{.pool_schema}} TO {{.pool_user}};
-	`
->>>>>>> ba9cf686
+		GRANT USAGE ON SCHEMA {{.pool_schema}} TO {{.pool_user}}`
 )
 
 func (c *Cluster) pgConnectionString(dbname string) string {
 	password := c.systemUsers[constants.SuperuserKeyName].Password
 
-<<<<<<< HEAD
-=======
 	if dbname == "" {
 		dbname = "postgres"
 	}
 
->>>>>>> ba9cf686
 	return fmt.Sprintf("host='%s' dbname='%s' sslmode=require user='%s' password='%s' connect_timeout='%d'",
 		fmt.Sprintf("%s.%s.svc.%s", c.Name, c.Namespace, c.OpConfig.ClusterDomain),
 		dbname,
@@ -108,15 +99,11 @@
 	return !c.OpConfig.EnableDBAccess
 }
 
-<<<<<<< HEAD
-func (c *Cluster) initDbConn(dbname string) error {
-=======
 func (c *Cluster) initDbConn() error {
 	return c.initDbConnWithName("")
 }
 
 func (c *Cluster) initDbConnWithName(dbname string) error {
->>>>>>> ba9cf686
 	c.setProcessName("initializing db connection")
 	if c.pgDb != nil {
 		return nil
@@ -414,7 +401,6 @@
 	return result
 }
 
-<<<<<<< HEAD
 // getExtension returns the list of current database extensions
 // The caller is responsible for opening and closing the database connection
 func (c *Cluster) getExtensions() (dbExtensions map[string]string, err error) {
@@ -471,7 +457,9 @@
 		return fmt.Errorf("could not execute %s: %v", operation, err)
 	}
 
-=======
+	return nil
+}
+
 // Creates a connection pool credentials lookup function in every database to
 // perform remote authentification.
 func (c *Cluster) installLookupFunction(poolSchema, poolUser string) error {
@@ -554,6 +542,5 @@
 	}
 
 	c.ConnectionPool.LookupFunction = true
->>>>>>> ba9cf686
 	return nil
 }