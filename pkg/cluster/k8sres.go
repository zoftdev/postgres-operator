--- conflicted
+++ resolved
@@ -6,11 +6,7 @@
 	"sort"
 
 	"k8s.io/apimachinery/pkg/api/resource"
-<<<<<<< HEAD
-	meta_v1 "k8s.io/apimachinery/pkg/apis/meta/v1"
-=======
 	metav1 "k8s.io/apimachinery/pkg/apis/meta/v1"
->>>>>>> 1f8b37f3
 	"k8s.io/apimachinery/pkg/util/intstr"
 	"k8s.io/client-go/pkg/api/v1"
 	"k8s.io/client-go/pkg/apis/apps/v1beta1"
@@ -316,11 +312,7 @@
 	}
 
 	template := v1.PodTemplateSpec{
-<<<<<<< HEAD
-		ObjectMeta: meta_v1.ObjectMeta{
-=======
 		ObjectMeta: metav1.ObjectMeta{
->>>>>>> 1f8b37f3
 			Labels:    c.labelsSet(),
 			Namespace: c.Name,
 		},
@@ -346,15 +338,9 @@
 	}
 
 	statefulSet := &v1beta1.StatefulSet{
-<<<<<<< HEAD
-		ObjectMeta: meta_v1.ObjectMeta{
-			Name:      c.Metadata.Name,
-			Namespace: c.Metadata.Namespace,
-=======
 		ObjectMeta: metav1.ObjectMeta{
 			Name:      c.Name,
 			Namespace: c.Namespace,
->>>>>>> 1f8b37f3
 			Labels:    c.labelsSet(),
 		},
 		Spec: v1beta1.StatefulSetSpec{
@@ -369,11 +355,7 @@
 }
 
 func generatePersistentVolumeClaimTemplate(volumeSize, volumeStorageClass string) (*v1.PersistentVolumeClaim, error) {
-<<<<<<< HEAD
-	metadata := meta_v1.ObjectMeta{
-=======
 	metadata := metav1.ObjectMeta{
->>>>>>> 1f8b37f3
 		Name: constants.DataVolumeName,
 	}
 	if volumeStorageClass != "" {
@@ -431,11 +413,7 @@
 	}
 	username := pgUser.Name
 	secret := v1.Secret{
-<<<<<<< HEAD
-		ObjectMeta: meta_v1.ObjectMeta{
-=======
 		ObjectMeta: metav1.ObjectMeta{
->>>>>>> 1f8b37f3
 			Name:      c.credentialSecretName(username),
 			Namespace: namespace,
 			Labels:    c.labelsSet(),
@@ -491,11 +469,7 @@
 	}
 
 	service := &v1.Service{
-<<<<<<< HEAD
-		ObjectMeta: meta_v1.ObjectMeta{
-=======
 		ObjectMeta: metav1.ObjectMeta{
->>>>>>> 1f8b37f3
 			Name:        name,
 			Namespace:   c.Namespace,
 			Labels:      c.roleLabelsSet(role),
@@ -509,15 +483,9 @@
 
 func (c *Cluster) generateMasterEndpoints(subsets []v1.EndpointSubset) *v1.Endpoints {
 	endpoints := &v1.Endpoints{
-<<<<<<< HEAD
-		ObjectMeta: meta_v1.ObjectMeta{
-			Name:      c.Metadata.Name,
-			Namespace: c.Metadata.Namespace,
-=======
 		ObjectMeta: metav1.ObjectMeta{
 			Name:      c.Name,
 			Namespace: c.Namespace,
->>>>>>> 1f8b37f3
 			Labels:    c.roleLabelsSet(Master),
 		},
 	}
